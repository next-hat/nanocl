--- conflicted
+++ resolved
@@ -48,13 +48,8 @@
           mkdir -p $HOME/.nanocl_dev/state/proxy/sites-enabled
           mkdir -p $HOME/.nanocl_dev/state/proxy/sites-available
           sudo sh -c "echo '\n127.0.0.1 store.nanocl.internal\n127.0.0.1 nanocl.internal' >> /etc/hosts"
-<<<<<<< HEAD
           docker pull cockroachdb/cockroach:v23.1.20
-          docker pull ghcr.io/next-hat/metrsd:0.5.2
-=======
-          docker pull cockroachdb/cockroach:v23.1.15
           docker pull ghcr.io/next-hat/metrsd:0.5.3
->>>>>>> cfe904e9
           docker pull ghcr.io/next-hat/nanocl-dev:dev
           docker pull ghcr.io/next-hat/nanocl-qemu:8.0.2.0
           docker pull ghcr.io/next-hat/nanocl-get-started:latest
